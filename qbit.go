--- conflicted
+++ resolved
@@ -207,7 +207,6 @@
 	}
 	defer resp.Body.Close()
 
-<<<<<<< HEAD
 	if err := json.NewDecoder(resp.Body).Decode(into); err != nil {
 		if err := q.login(ctx); err != nil {
 			return err
@@ -218,13 +217,7 @@
 		}
 
 		return fmt.Errorf("%s: %w", resp.Status, err)
-=======
-	xfers := []*Xfer{}
-	if err := json.NewDecoder(resp.Body).Decode(&xfers); err != nil {
-		q.client.cookie = false
-
-		return nil, fmt.Errorf("decoding body failed: %w", err)
->>>>>>> e335b800
+
 	}
 
 	return nil
